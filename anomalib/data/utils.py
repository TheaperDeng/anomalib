"""Dataset Utils."""

# Copyright (C) 2020 Intel Corporation
#
# Licensed under the Apache License, Version 2.0 (the "License");
# you may not use this file except in compliance with the License.
# You may obtain a copy of the License at
#
# http://www.apache.org/licenses/LICENSE-2.0
#
# Unless required by applicable law or agreed to in writing,
# software distributed under the License is distributed on an "AS IS" BASIS,
# WITHOUT WARRANTIES OR CONDITIONS OF ANY KIND, either express or implied.
# See the License for the specific language governing permissions
# and limitations under the License.

from pathlib import Path
<<<<<<< HEAD
from typing import List, Union
=======
from typing import Union
>>>>>>> 785feb2d

import cv2
import numpy as np
from torchvision.datasets.folder import IMG_EXTENSIONS


def get_image_filenames(path: Union[str, Path]) -> List[str]:
    """Get image filenames.

    Args:
        path (Union[str, Path]): Path to image or image-folder.

    Returns:
        List[str]: List of image filenames

    """
    image_filenames: List[str]

    if isinstance(path, str):
        path = Path(path)

    if path.is_file() and path.suffix in IMG_EXTENSIONS:
        image_filenames = [str(path)]

    if path.is_dir():
        image_filenames = [str(p) for p in path.glob("**/*") if p.suffix in IMG_EXTENSIONS]

    if len(image_filenames) == 0:
        raise ValueError(f"Found 0 images in {path}")

    return image_filenames


def read_image(path: Union[str, Path]) -> np.ndarray:
    """Read image from disk in RGB format.

    Args:
        path (str, Path): path to the image file

    Example:
        >>> image = read_image("test_image.jpg")

    Returns:
        image as numpy array
    """
    path = path if isinstance(path, str) else str(path)
    image = cv2.imread(path)
    image = cv2.cvtColor(image, cv2.COLOR_BGR2RGB)

    return image<|MERGE_RESOLUTION|>--- conflicted
+++ resolved
@@ -15,11 +15,7 @@
 # and limitations under the License.
 
 from pathlib import Path
-<<<<<<< HEAD
 from typing import List, Union
-=======
-from typing import Union
->>>>>>> 785feb2d
 
 import cv2
 import numpy as np
