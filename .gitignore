--- conflicted
+++ resolved
@@ -87,13 +87,10 @@
 # Scrapy stuff:
 .scrapy
 
-<<<<<<< HEAD
 # Sphinx documentation
 docs/build/
 docs/source/_build/
 
-=======
->>>>>>> 29eb5046
 # PyBuilder
 .pybuilder/
 target/
